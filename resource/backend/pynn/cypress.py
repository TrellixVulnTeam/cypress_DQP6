# -*- coding: utf-8 -*-

#   Cypress -- A C++ interface to PyNN
#   Copyright (C) 2016 Andreas Stöckel
#
#   This program is free software: you can redistribute it and/or modify
#   it under the terms of the GNU General Public License as published by
#   the Free Software Foundation, either version 3 of the License, or
#   (at your option) any later version.
#
#   This program is distributed in the hope that it will be useful,
#   but WITHOUT ANY WARRANTY; without even the implied warranty of
#   MERCHANTABILITY or FITNESS FOR A PARTICULAR PURPOSE.  See the
#   GNU General Public License for more details.
#
#   You should have received a copy of the GNU General Public License
#   along with this program.  If not, see <http://www.gnu.org/licenses/>.
"""
Contains the backend code responsible for mapping the current experiment setup
to a PyNN 0.7 or 0.8 simulation. Introduces yet another abstraction layer to
allow the description of a network independent of the actual PyNN version.
"""

# PyNN libraries
import pyNN
import pyNN.common

import numpy as np
import time

if __name__ != "__main__":
    from constants import *

import logging
logger = logging.getLogger("cypress")
logger.setLevel(logging.DEBUG)


class CypressException(Exception):
    """
    Exception type used within Cypress.
    """
    pass


class CypressImportException(Exception):
    """
    Exception type used to signify that importing the simulator library failed.
    """
    pass


class Cypress:
    """
    This class is used as an abstraction to the actual PyNN backend, which may
    either be present in version 0.6, 0.7 or 0.8. Furthermore, it constructs
    the network from a descriptor read from binnf.
    """

    # List of simulators that need a call to "end" before the results are
    # retrieved
    PREMATURE_END_SIMULATORS = ["nmpm1", "ess"]

    # List of simulators which are hardware systems without an explicit
    # timestep
    ANALOGUE_SYSTEMS = ["ess", "nmpm1", "spikey"]

    #
    # Private methods
    #

    @staticmethod
    def _iterate_blocks(lst, eqn_fun, cbck_fun):
        count = len(lst)
        begin = 0
        begin_elem = None
        for i in xrange(count + 1):
            elem = eqn_fun(lst[i]) if i < count else None
            if i == count or elem != begin_elem:
                if not begin_elem is None:
                    cbck_fun(begin_elem, begin, i)
                begin_elem = elem
                begin = i

    @staticmethod
    def _check_version(version=pyNN.__version__):
        """
        Internally used to check the current PyNN version. Sets the "version"
        variable to the correct API version and raises an exception if the PyNN
        version is not supported.

        :param version: the PyNN version string to be checked, should be the
        value of pyNN.__version__
        """
        if (version[0:3] == '0.6'):
            return 6
        elif (version[0:3] == '0.7'):
            return 7
        elif (version[0:3] == '0.8'):
            return 8
        raise CypressException("Unsupported PyNN version '" + version +
                               "', supported are PyNN 0.6, 0.7 and 0.8")

    @classmethod
    def _load_simulator(cls, library):
        """
        Internally used to load the simulator with the specified name. Raises
        an CypressException if the specified simulator cannot be loaded.

        :param libarary: simulator library name as passed to the constructor.
        """

        # Try to load the simulator module
        try:
            import importlib
            return importlib.import_module(library)
        except ImportError:
            raise CypressException("Could not find simulator library " +
                                   library)

    @staticmethod
    def _eval_setup(setup, sim, simulator, version):
        """
        Passes dictionary entries starting with "$" through the Python "eval"
        function. A "\\$" at the beginning of the line is replaced with "$"
        without evaluation, a "\\\\" at the beginning of the line is replaced
        with "\\".

        :param setup: setup dictionary to which the evaluation should be
        applied.
        :param sim: simulation object that should be made available to the
        evaluated code.
        :param simulator: simulator name that should be made available to the
        evaluated code.
        :param version: PyNN version number that should be made available to the
        evaluated code.
        """
        res = {}
        for key, value in setup.items():
            if (isinstance(value, str)):
                if (len(value) >= 1 and value[0] == "$"):
                    value = eval(value[1:])
                elif (len(value) >= 2 and value[0:2] == "\\$"):
                    value = "$" + value[2:]
                elif (len(value) >= 2 and value[0:2] == "\\\\"):
                    value = "\\" + value[2:]
            res[key] = value
        return res

    @staticmethod
    def _setup_nmpm1(setup, sim, simulator):
        """
        Performs additional setup necessary for NMPM1. Creates a new Marocco
        (MApping ROuting Calibration and COnfiguration for HICANN Wafers)
        instance and sets it up. Marocco setup parameters were taken from
        https://github.com/electronicvisions/hbp_platform_demo/blob/master/nmpm1/run.py
        """
        import pylogging
        from pymarocco import PyMarocco
        
        pylogging.reset()
        # Activate logging
<<<<<<< HEAD
        for domain in ["ESS", "Default", "marocco",
                       "sthal.HICANNConfigurator.Time"]:
            pylogging.set_loglevel(
                pylogging.get(domain), pylogging.LogLevel.DEBUG)
        pylogging.set_loglevel(pylogging.get("Calibtic"), pylogging.LogLevel.DEBUG) 
=======
        from pysthal.command_line_util import init_logger
        init_logger("INFO", [
            ("ESS", "INFO"),
            ("marocco", "INFO"),
            ("calibtic", "INFO"),
            ("sthal", "WARN")
        ])
        # Log everything to file
        # pylogging.log_to_file("log_back.txt", pylogging.LogLevel.DEBUG)

        # In case one of the UHEI platforms is used, there will by the pylogging
        # module, which is a bridge from Python to log4cxx. Tell log4cxx to send
        # its log messages back to Python.
        try:
            import pylogging
            if hasattr(pylogging, "append_to_logging"):
                pylogging.append_to_logging("PyNN")
        except:
            pass
        marocco = PyMarocco()
>>>>>>> b1d2bae3

        # Copy and delete non-standard setup parameters

        # Setting of the virtual neuron size referring to the number of
        # circuits (DenMems) connected to represent a single neuron
        if "neuron_size" in setup:
            marocco.neuron_placement.default_neuron_size(setup["neuron_size"])
            del setup["neuron_size"]
        else:
<<<<<<< HEAD
            neuron_size = 4
        marocco = PyMarocco()
        marocco.neuron_placement.default_neuron_size(neuron_size)
        
        # TODO: Are these still needed?
        marocco.neuron_placement.restrict_rightmost_neuron_blocks(True)
        marocco.neuron_placement.minimize_number_of_sending_repeaters(False)
        
        # Temporal (?) fix for the usage of a special HICANN chip
        hicann = None
        runtime = None
=======
            marocco.neuron_placement.default_neuron_size(2)
        logger.warn("Using a virtual neuron size of " +
                    str(marocco.neuron_placement.default_neuron_size()))

        marocco.neuron_placement.minimize_number_of_sending_repeaters(False)
        # Two possibilities for choosing the HW Capacitance. This is unrelated
        # to biological capacitance (everything will be scaled automatically),
        # but changes the range of hardware parameters, especially weights.
        if "big_capacitor" in setup:
            logger.warn("Using big capacitors")
            marocco.param_trafo.use_big_capacitors = True
            del setup["big_capacitor"]
        else:
            marocco.param_trafo.use_big_capacitors = False
            logger.warn("Using small capacitors")

        # In the mapping process, bandwidth of input can be considered.
        # consider_firing_rate will estimate the firing rate either of the
        # SpikeSourcePoission Rate or the average rate between first and last
        # spike of the SpikeSourceArray. In addition, mapping can be forced to
        # use only a percentage of the bandwidth: setting
        # bandwidth_utilization(par) with a value of par < 1.0 will reduce the
        # seemingly available bandwidth for mapping by par.
        if "bandwidth" in setup:
            logger.warn("Marocco bandwidth_utilization is set to " +
                        str(setup["bandwidth"]))
            marocco.input_placement.consider_firing_rate(True)
            marocco.input_placement.bandwidth_utilization(
                float(setup["bandwidth"]))
            del setup["bandwidth"]

>>>>>>> b1d2bae3
        if simulator == "ess":
            marocco.backend = PyMarocco.ESS
            marocco.experiment_time_offset = 5.e-7
            if "calib_path" in setup:
                # Use custom calibration in both mapping and ESS!
                logger.warn("Using custom calibration at " +
                            str(setup["calib_path"]))
                marocco.calib_backend = PyMarocco.XML
                marocco.calib_path = str(setup["calib_path"])
                marocco.ess_config.calib_path = str(setup["calib_path"])
                del setup["calib_path"]
        else:
            import pyhalbe.Coordinate as C
            from pymarocco import Defects
            from pymarocco.runtime import Runtime
            from pymarocco.coordinates import LogicalNeuron
            from pymarocco.results import Marocco
            from pysthal.command_line_util import init_logger
            
            init_logger("WARN", [
                ("guidebook", "DEBUG"),
                #("marocco", "TRACE"),
                #("calibtic", "DEBUG"),
]           )
            
            
            marocco.merger_routing.strategy(marocco.merger_routing.one_to_one)

            marocco.bkg_gen_isi = 125
            marocco.pll_freq = 125e6

            marocco.backend = PyMarocco.Hardware
            marocco.calib_backend = PyMarocco.XML
            marocco.defects.path = marocco.calib_path = "/wang/data/calibration/ITL_2016"
            marocco.defects.backend = Defects.XML
            marocco.default_wafer = C.Wafer(33)
            marocco.param_trafo.use_big_capacitors = True
            marocco.input_placement.consider_firing_rate(True)
            marocco.input_placement.bandwidth_utilization(0.8)

            runtime = Runtime(marocco.default_wafer)  
            setup["marocco_runtime"] = runtime

            
            # Temporal
            #from pyhalbe.Coordinate import Wafer, HICANNOnWafer, Enum
            #marocco.calib_path = "/wang/data/calibration/wafer_0"
            #marocco.calib_path = "/wang/data/calibration/review_2016"
            #marocco.persist = "results.bin"
            #marocco.hicann_configurator = PyMarocco.HICANNv4Configurator
            #hicann = C.HICANNOnWafer(C.Enum(367)) # choose hicann
            #marocco.analog_enum = 0
            #marocco.hicann_enum = hicann.id().value()
            #marocco.wafer_cfg = "wafer.bin"   # configuration
            #marocco.roqt = "example.roqt"     # visualization
            

        # Pass the marocco object and the actual setup to the simulation setup
        # method
        sim.setup(marocco=marocco, **setup)
        
        # TEMPORAL FIX OF LOGGING!
        # In case one of the UHEI platforms is used, there will by the pylogging
        # module, which is a bridge from Python to log4cxx. Tell log4cxx to send
        # its log messages back to Python.
        try:
            import pylogging
            if hasattr(pylogging, "append_to_logging"):
                pylogging.append_to_logging("PyNN")
        except:
            pass

        # Return used neuron size
<<<<<<< HEAD
        return {"neuron_size": neuron_size, "marocco": marocco, "hicann": hicann, "runtime" : runtime}
=======
        return {}
>>>>>>> b1d2bae3

    def _setup_simulator(self, setup, sim, simulator, version):
        """
        Internally used to setup the simulator with the given setup parameters.

        :param setup: setup dictionary to be passed to the simulator setup.
        """

        # Assemble the setup
        setup = self._eval_setup(setup, sim, simulator, version)

        # PyNN 0.7 compatibility hack: Update min_delay/timestep if only one
        # of the values is set
        if ((not "min_delay" in setup) and ("timestep" in setup)):
            setup["min_delay"] = setup["timestep"]
        if (("min_delay" in setup) and (not "timestep" in setup)):
            setup["timestep"] = setup["min_delay"]

        # PyNN 0.7 compatibility hack: Force certain parameters to be floating
        # point values (fixes "1" being passed as "timestep" instead of 1.0)
        for key in ["timestep", "min_delay", "max_delay"]:
            if (key in setup):
                setup[key] = float(setup[key])

        # Try to setup the simulator, do not output the clutter from the
        # simulators
        if (simulator == "nmpm1" or simulator == "ess"):
            self.backend_data = self._setup_nmpm1(setup, sim, simulator)
        else:
            sim.setup(**setup)
        return setup

    def _build_population(self, count, type_name, record):
        """
        Used internally to creates a PyNN neuron population according to the
        given parameters.

        :param count: is the size of the population
        :param type_name: is the name of the neuron type that should be used.
        :param record: is an array with signals that should be recorded.
        """

        # Translate the neuron type to the PyNN neuron type
        if (not hasattr(self.sim, type_name)):
            raise CypressException("Neuron type '" + type_name +
                                   "' not supported by backend.")
        type_ = getattr(self.sim, type_name)
        is_source = type_name == TYPE_SOURCE

        # Create the population
        params = {}
        if is_source and self.simulator == "nmmc1":
            params = {"spike_times": []}  # sPyNNaker issue #190
        res = self.sim.Population(count, type_, params)
        
        # Temporal (?) fix for the usage of a special HICANN chip
        if self.simulator == "nmpm1" and not (self.backend_data["hicann"] is None):
            self.backend_data["marocco"].manual_placement.on_hicann(res, self.backend_data["hicann"]);
        

        # Increment the neuron counter needed to work around absolute neuron ids
        # in PyNN 0.6, store the neuron index in the created population
        if not is_source:
            if self.version <= 6:
                setattr(res, "__offs", self.neuron_count)
            self.neuron_count += count

        # Setup recording
        if self.version <= 7:
            # Setup recording
            if (SIG_SPIKES in record):
                res.record()
            if (SIG_V in record):
                # Special handling for voltage recording with Spikey
                if (self.simulator == "spikey"):
                    if self.record_v_count == 0:
                        setattr(res, "__spikey_record_v", True)
                        self.sim.record_v(res[0], '')
                else:
                    res.record_v()

                # Increment the record_v_count variable
                self.record_v_count += count
            if ((SIG_GE in record) or (SIG_GI in record)):
                res.record_gsyn()
        elif (self.version == 8):
            # Setup recording
            res.record(record)

        return res

    def _build_populations(self, populations):
        # Fetch all keys in the structured array starting with "record_"
        record_keys = filter(lambda x: x.startswith("record_"),
                             populations.dtype.fields.keys())

        # Create a population descriptor for each row in the array
        res = [None] * len(populations)
        for i in xrange(len(populations)):
            # Fetch the name of the record keys (excluding the record_) for
            # which a "1" is set in the corresponding structured array
            # entry
            count = populations[i]["count"]
            type_name = TYPES[populations[i]["type"]]
            record = map(lambda x: x[1][7:], filter(lambda x: x[0] == 1, zip(
                map(lambda key: populations[i][key], record_keys),
                record_keys)))
            res[i] = {
                "count": count,
                "type_name": type_name,
                "record": record,
                "obj": self._build_population(int(count), type_name, record)
            }
        return res

    def _set_population_parameters(self, populations, network):
        """
        Updates the individual population parameters according to the data
        matrices read from the binnf.
        """
        ALL_NEURONS = 0x7FFFFFFF

        def iterate_pid_blocks_callback(lst, pid, begin, end, fun):
            """
            Helper function for iterate_pid_blocks. Ensures that each pid block
            contains values for every single neuron in the referenced
            population.
            """
            pop = populations[pid]["obj"]
            count = end - begin
            if count != pop.size:
                if count != 1 or lst[begin]["nid"] != ALL_NEURONS:
                    raise CypressException(
                        "Parameter count for one population must " +
                        "equal the number of neurons in the " + "population")
            if lst[begin]["nid"] == ALL_NEURONS:
                if count != 1:
                    raise CypressException(
                        "Only one parameter set may be given per " +
                        "population if all neuron parameters " +
                        "should be set.")
            else:
                for j in xrange(count):
                    if lst[begin + j]["nid"] != j:
                        raise CypressException(
                            "Neuron indices must start at zero " +
                            "and be sorted.")
            fun(pop, begin, end)

        def iterate_pid_blocks(lst, fun):
            """
            Helper function which iterates over a list of elements containing
            "pid" and "nid" dictionary entries. Calls the callback function
            "fun" for a range of elements for which "pid" is equal. Makes sure
            the callback function is only called when the length of the range
            corresponds to the number of neurons in the pid-th population.
            """
            self._iterate_blocks(
                lst, lambda x: x["pid"],
                lambda pid, begin, end: iterate_pid_blocks_callback(lst, pid, begin, end, fun))

        # Iterate over all parameter matrices
        for ps in network["parameters"]:
            keys = filter(lambda x: x != "nid" and x != "pid",
                          ps.dtype.fields.keys())
            has_v_rest = "v_rest" in keys

            def init_param(key, pop, values):
                if hasattr(pop, "initialize"):
                    try:
                        if self.version <= 7:
                            pop.initialize(key, values)
                        else:
                            pop.initialize(**{key: values})
                        return
                    except:
                        pass
                logger.warning(
                    "Backend does not support explicit initialization of the membrane potential!")

            def block_set_params(pop, begin, end):
                if ps[begin]["nid"] == ALL_NEURONS:
                    if has_v_rest:
                        init_param("v", pop, ps[begin]["v_rest"])
                    if self.simulator == "nmpm1" or self.simulator == "ess":
                        for key in keys:
                            if self.version <= 7:
                                pop.set({key: float(ps[begin][key])})
                            else:
                                pop.set(**{key: ps[begin][key]})
                    else:
                        values = dict(
                            map(lambda key: (key, ps[begin][key]), keys))
                        if self.version <= 7:
                            pop.set(values)
                        else:
                            pop.set(**values)
                else:
                    if has_v_rest:
                        init_param("v", pop, ps[begin:end]["v_rest"].tolist())
                    for key in keys:
                        pop.tset(key, ps[begin:end][key].tolist())

            iterate_pid_blocks(ps, block_set_params)

        # Iterate over the spike time matrices, fix the spike times
        ts = network["spike_times"]

        def block_set_times(pop, begin, end):
            values = map(lambda x: x["times"]["times"].tolist(), ts[begin:end])
            if ts[begin]["nid"] == ALL_NEURONS:
                values = values * pop.size
            pop.tset("spike_times", values)

        iterate_pid_blocks(ts, block_set_times)

    def _connect(self, populations, connections):
        """
        Performs the actual connections between neurons. First transforms the
        given connections list into a sorted connection matrix, then tries to
        batch-execute connections between neurons in the same source and target
        population.

        :param populations: is the list of already created population objects.
        :param connections: is the list containing the connections.
        """

        # Get a view of the matrix containing only the listed columns
        cs = connections
        csv = np.ndarray(
            cs.shape, {name: cs.dtype.fields[name]
                       for name in ["nid_src", "nid_tar", "weight", "delay"]},
            cs, 0, cs.strides)

        # Fix delays in nest having to be larger than and multiples of the
        # simulation timestep
        if self.simulator == "nest":
            dt = self.get_time_step()
            csv["delay"] = np.maximum(np.round(csv["delay"] / dt), 1.0) * dt

        # Build the actual connections, iterate over blocks which share pid_src
        # and pid_tar
        def create_projection(elem, begin, end):
            # Separate the synaptic connections into inhibitory and excitatory
            # synapses if not on NEST -- use the absolute weight value
            separate_synapses = self.simulator != "nest"  # This is a bug in NEST
            if separate_synapses:
                csv[begin:end]["weight"] = np.abs(csv[begin:end]["weight"])

            # Create the connector
            connector = self.sim.FromListConnector(csv[begin:end].tolist())

            # Fetch source and target population objects
            source = populations[elem[0]]["obj"]
            target = populations[elem[1]]["obj"]

            if not separate_synapses:
                self.sim.Projection(source, target, connector)
            else:
                is_excitatory = elem[2]
                mechanism = "excitatory" if is_excitatory else "inhibitory"
                self.sim.Projection(
                    source, target, connector, target=mechanism)

        self._iterate_blocks(cs, lambda x: (x[0], x[1], x[4] >= 0.0),
                             create_projection)

    @staticmethod
    def _convert_pyNN7_spikes(spikes, n, idx_offs=0, t_scale=1.0):
        """
        Converts a pyNN7 spike train, list of (nid, time)-tuples, into a list
        of lists containing the spike times for each neuron individually.
        """

        # Create one result list for each neuron
        res = [[] for _ in xrange(n)]
        for row in spikes:
            nIdx = int(row[0]) - idx_offs
            if nIdx >= 0 and nIdx < n:
                res[nIdx].append(float(row[1]) * t_scale)
            elif row[0] >= 0 and row[0] < n:
                # In case the Spikey indexing bug gets fixed, this code should
                # execute instead of the above.
                res[int(row[0])].append(float(row[1]) * t_scale)

        # Make sure the resulting lists are sorted by time
        for i in xrange(n):
            res[i].sort()
            res[i] = np.array(zip(res[i]), dtype=[("times", np.float64)])
        return res

    @staticmethod
    def _convert_pyNN8_spikes(spikes):
        """
        Converts a pyNN8 spike train (some custom datastructure), into a list
        of arrays containing the spike times for each neuron individually.
        """
        return [np.array(
            zip(spikes[i]), dtype=[("times", np.float64)])
            for i in xrange(len(spikes))]

    @staticmethod
    def _convert_pyNN7_signal(data, idx, n):
        """
        Converts a pyNN7 data array, list of (nid, time, d1, ..., dN)-tuples
        into a matrix containing the time stamps and the data for each neuron.
        """

        # Create a list containing all timepoints and a mapping from time to
        # index
        return [np.array(
            map(lambda row: (row[1], row[idx]), filter(lambda row: row[0] == i,
                                                       data)),
            dtype=[("times", np.float64), ("values", np.float64)]) for i in xrange(n)]

    @staticmethod
    def _convert_pyNN8_signal(times, values, size):
        return [np.array(zip(times, values[:, i]),
                         dtype=[("times", np.float64), ("values", np.float64)]) for i in xrange(size)]

    def _fetch_spikey_voltage(self, population):
        """
        Hack which returns the voltages recorded by spikey.
        """
        vs = self.sim.membraneOutput
        ts = self.sim.timeMembraneOutput
        return [np.array(
            zip(ts, vs), dtype=[("times", np.float64), ("values", np.float64)])
        ]

    def _fetch_spikes(self, population):
        """
        Fetches the recorded spikes from a neuron population and performs all
        necessary data structure conversions for the PyNN versions.

        :param population: reference at a PyNN population object from which the
        spikes should be obtained.
        """
        if (self.version <= 7):
            # Workaround for spikey, which seems to index the neurons globally
            # instead of per-neuron
            idx_offs = (getattr(population, "__offs")
                        if hasattr(population, "__offs") else 0)
            return self._convert_pyNN7_spikes(
                population.getSpikes(), population.size, idx_offs=idx_offs)
        elif (self.version == 8):
            return self._convert_pyNN8_spikes(population.get_data().segments[
                0].spiketrains)
        return []

    def _fetch_signal(self, population, signal):
        """
        Converts an analog signal recorded by PyNN 0.7 or 0.8 to a common
        format with a data matrix containing the values for all neurons in the
        population and an independent timescale.

        :param population: reference at a PyNN population object from which the
        spikes should be obtained.
        :param signal: name of the signal that should be returned.
        """
        if (self.simulator == "nmpm1"):
            return []
        if (self.version <= 7):
            if (signal == SIG_V):
                # Special handling for the spikey simulator
                if (self.simulator == "spikey"):
                    if (hasattr(population, "__spikey_record_v")):
                        return self._fetch_spikey_voltage(population)
                else:
                    return self._convert_pyNN7_signal(population.get_v(), 2,
                                                      population.size)
            elif (signal == SIG_GE):
                return self._convert_pyNN7_signal(population.get_gsyn(), 2,
                                                  population.size)
            elif (signal == SIG_GI):
                # Workaround in bug #124 in sPyNNaker, see
                # https://github.com/SpiNNakerManchester/sPyNNaker/issues/124
                if (self.simulator != "nmmc1"):
                    return self._convert_pyNN7_signal(population.get_gsyn(), 3,
                                                      population.size)
        elif (self.version == 8):
            for data in population.get_data().segments[0].analogsignalarrays:
                if (data.name == signal):
                    return self._convert_pyNN8_signal(data.times,
                                                      data, population.size)
        return []

    @staticmethod
    def _get_default_time_step():
        """
        Returns the value of the "DEFAULT_TIME_STEP" attribute, which is stored
        in different places for multiple PyNN versions.
        """
        if hasattr(pyNN.common, "DEFAULT_TIME_STEP"):
            return pyNN.common.DEFAULT_TIME_STEP
        elif (hasattr(pyNN.common, "control") and
              hasattr(pyNN.common.control, "DEFAULT_TIME_STEP")):
            return pyNN.common.control.DEFAULT_TIME_STEP
        return 0.1  # Above values are not defined in PyNN 0.6

    #
    # Public interface
    #

    # Actual simulator instance, loaded by the "load" method.
    sim = None

    # Name of the simulator
    simulator = ""

    # Copy of the setup parameters
    setup = {}

    # Additional objects required by other backends
    backend_data = {}

    # Currently loaded pyNN version (as an integer, either 7 or 8 for 0.7 and
    # 0.8 respectively)
    version = 0

    # Number of times the output potential has been recorded -- some platforms
    # only support a limited number of voltage recordings. Only valid for
    # PyNN 0.7 or lower.
    record_v_count = 0

    # Global count of non-source neurons within all populations
    neuron_count = 0

    def __init__(self, simulator, library, setup={}):
        """
        Tries to load the PyNN simulator with the given name. Throws an
        exception if the simulator could not be found or no compatible PyNN
        version is loaded. Calls the "setup" method with the given simulator
        setup.

        :param simulator: canonical name of the PyNN backend that should be
        used. Should be one of ["nest", "nmmc1", "nmpm1", "ess", "spikey"].
        :param library: the library that should be imported for code execution.
        :param setup: structure containing parameters to be passed to the
        "setup" method of the simulator
        """

        self.simulator = simulator
        self.version = self._check_version()
        self.sim = self._load_simulator(library)
        self.setup = self._setup_simulator(setup, self.sim, self.simulator,
                                           self.version)

    def get_time_step(self):
        # Fetch the simulation timestep, work around bugs #123 and #147 in
        # sPyNNaker.
        timestep = self._get_default_time_step()
        if (hasattr(self.sim, "get_time_step") and
                not ((self.simulator in self.ANALOGUE_SYSTEMS) or
                     (self.simulator == "nmmc1"))):
            timestep = self.sim.get_time_step()
        elif ("timestep" in self.setup):
            timestep = self.setup["timestep"]
        return timestep

    def run(self, network, duration=0):
        """
        Builds and runs the network described in the "network" structure.

        :param network: Dictionary with two entries: "populations" and
        "connections", where the first introduces the individual neuron
        populations and their parameters and the latter is an adjacency list
        containing the connection weights and delays between neurons.
        :param duration: Simulation duration. If smaller than or equal to zero,
        the simulation duration is automatically determined depending on the
        last input spike time.
        :return: the recorded signals for each population, signal type and
        neuron
        """

        # First time measurement point
        t1 = time.time()

        # Reset some state variables
        self.record_v_count = 0
        self.neuron_count = 0

        # Fetch the timestep
        timestep = self.get_time_step()

        # Generate the neuron populations and fetch the canonicalized population
        # descriptors
        populations = self._build_populations(network["populations"])
        self._set_population_parameters(populations, network)
        self._connect(populations, network["connections"])
        
        # Some adjustments for the current BrainScales Software
        if (self.simulator == "nmpm1"):
            from pymarocco import PyMarocco
            import pyhalbe.Coordinate as C
            from pyhalbe import HICANN
            # Run the mapping
            self.backend_data["marocco"].skip_mapping = False
            self.backend_data["marocco"].backend = PyMarocco.None

            self.sim.reset()
            self.sim.run(duration)
            
            # change low-level parameters before configuring hardware
            def set_sthal_params(wafer, gmax, gmax_div):
                for hicann in wafer.getAllocatedHicannCoordinates():
                    fgs = wafer[hicann].floating_gates
                    for ii in xrange(fgs.getNoProgrammingPasses()):
                        cfg = fgs.getFGConfig(C.Enum(ii))
                        cfg.fg_biasn = 0
                        cfg.fg_bias = 0
                        fgs.setFGConfig(C.Enum(ii), cfg)

                    for block in C.iter_all(C.FGBlockOnHICANN):
                        fgs.setShared(block, HICANN.shared_parameter.V_gmax0, gmax)
                        fgs.setShared(block, HICANN.shared_parameter.V_gmax1, gmax)
                        fgs.setShared(block, HICANN.shared_parameter.V_gmax2, gmax)
                        fgs.setShared(block, HICANN.shared_parameter.V_gmax3, gmax)

                    for block in C.iter_all(C.FGBlockOnHICANN):
                        fgs.setShared(block, HICANN.shared_parameter.V_dllres, 275)
                        fgs.setShared(block, HICANN.shared_parameter.V_ccas, 800)

                    for driver in C.iter_all(C.SynapseDriverOnHICANN):
                        for row in C.iter_all(C.RowOnSynapseDriver):
                            wafer[hicann].synapses[driver][row].set_gmax_div(
                                C.left, gmax_div)
                            wafer[hicann].synapses[driver][row].set_gmax_div(
                                C.right, gmax_div)

            set_sthal_params(self.backend_data["runtime"].wafer(), gmax=1023, gmax_div=1)
            
            # Configure hardware
            self.backend_data["marocco"].skip_mapping = True
            self.backend_data["marocco"].backend = PyMarocco.Hardware
            # Full configuration during first step
            self.backend_data["marocco"].hicann_configurator = PyMarocco.HICANNv4Configurator
            
            
        
        # Round up the duration to the timestep -- fixes a problem with
        # SpiNNaker
        duration = int((duration + timestep) / timestep) * timestep

        # Run the simulation
        t2 = time.time()
        self.sim.run(duration)
        t3 = time.time()

        # End the simulation to fetch the results on nmpm1
        if (self.simulator in self.PREMATURE_END_SIMULATORS):
            self.sim.end()

        # Gather the recorded data and store it in the result structure
        res = [{} for _ in xrange(len(populations))]
        for i in xrange(len(populations)):
            for signal in populations[i]["record"]:
                if (signal == SIG_SPIKES):
                    res[i][signal] = self._fetch_spikes(populations[i]["obj"])
                else:
                    res[i][signal] = self._fetch_signal(populations[i]["obj"],
                                                        signal)

        # End the simulation if this has not been done yet
        if (not (self.simulator in self.PREMATURE_END_SIMULATORS)):
            self.sim.end()

        # Store the time measurements
        t4 = time.time()
        runtimes = {
            "total": t4 - t1,
            "sim": t3 - t2,
            "initialize": t2 - t1,
            "finalize": t4 - t3
        }

        return res, runtimes<|MERGE_RESOLUTION|>--- conflicted
+++ resolved
@@ -160,13 +160,6 @@
         
         pylogging.reset()
         # Activate logging
-<<<<<<< HEAD
-        for domain in ["ESS", "Default", "marocco",
-                       "sthal.HICANNConfigurator.Time"]:
-            pylogging.set_loglevel(
-                pylogging.get(domain), pylogging.LogLevel.DEBUG)
-        pylogging.set_loglevel(pylogging.get("Calibtic"), pylogging.LogLevel.DEBUG) 
-=======
         from pysthal.command_line_util import init_logger
         init_logger("INFO", [
             ("ESS", "INFO"),
@@ -187,7 +180,6 @@
         except:
             pass
         marocco = PyMarocco()
->>>>>>> b1d2bae3
 
         # Copy and delete non-standard setup parameters
 
@@ -197,10 +189,8 @@
             marocco.neuron_placement.default_neuron_size(setup["neuron_size"])
             del setup["neuron_size"]
         else:
-<<<<<<< HEAD
-            neuron_size = 4
+            marocco.neuron_placement.default_neuron_size(4)
         marocco = PyMarocco()
-        marocco.neuron_placement.default_neuron_size(neuron_size)
         
         # TODO: Are these still needed?
         marocco.neuron_placement.restrict_rightmost_neuron_blocks(True)
@@ -209,12 +199,7 @@
         # Temporal (?) fix for the usage of a special HICANN chip
         hicann = None
         runtime = None
-=======
-            marocco.neuron_placement.default_neuron_size(2)
-        logger.warn("Using a virtual neuron size of " +
-                    str(marocco.neuron_placement.default_neuron_size()))
-
-        marocco.neuron_placement.minimize_number_of_sending_repeaters(False)
+
         # Two possibilities for choosing the HW Capacitance. This is unrelated
         # to biological capacitance (everything will be scaled automatically),
         # but changes the range of hardware parameters, especially weights.
@@ -241,7 +226,6 @@
                 float(setup["bandwidth"]))
             del setup["bandwidth"]
 
->>>>>>> b1d2bae3
         if simulator == "ess":
             marocco.backend = PyMarocco.ESS
             marocco.experiment_time_offset = 5.e-7
@@ -261,11 +245,6 @@
             from pymarocco.results import Marocco
             from pysthal.command_line_util import init_logger
             
-            init_logger("WARN", [
-                ("guidebook", "DEBUG"),
-                #("marocco", "TRACE"),
-                #("calibtic", "DEBUG"),
-]           )
             
             
             marocco.merger_routing.strategy(marocco.merger_routing.one_to_one)
@@ -278,21 +257,14 @@
             marocco.defects.path = marocco.calib_path = "/wang/data/calibration/ITL_2016"
             marocco.defects.backend = Defects.XML
             marocco.default_wafer = C.Wafer(33)
-            marocco.param_trafo.use_big_capacitors = True
-            marocco.input_placement.consider_firing_rate(True)
-            marocco.input_placement.bandwidth_utilization(0.8)
 
             runtime = Runtime(marocco.default_wafer)  
             setup["marocco_runtime"] = runtime
 
             
-            # Temporal
-            #from pyhalbe.Coordinate import Wafer, HICANNOnWafer, Enum
-            #marocco.calib_path = "/wang/data/calibration/wafer_0"
-            #marocco.calib_path = "/wang/data/calibration/review_2016"
             #marocco.persist = "results.bin"
             #marocco.hicann_configurator = PyMarocco.HICANNv4Configurator
-            #hicann = C.HICANNOnWafer(C.Enum(367)) # choose hicann
+            hicann = C.HICANNOnWafer(C.Enum(367)) # choose hicann
             #marocco.analog_enum = 0
             #marocco.hicann_enum = hicann.id().value()
             #marocco.wafer_cfg = "wafer.bin"   # configuration
@@ -303,23 +275,9 @@
         # method
         sim.setup(marocco=marocco, **setup)
         
-        # TEMPORAL FIX OF LOGGING!
-        # In case one of the UHEI platforms is used, there will by the pylogging
-        # module, which is a bridge from Python to log4cxx. Tell log4cxx to send
-        # its log messages back to Python.
-        try:
-            import pylogging
-            if hasattr(pylogging, "append_to_logging"):
-                pylogging.append_to_logging("PyNN")
-        except:
-            pass
-
         # Return used neuron size
-<<<<<<< HEAD
-        return {"neuron_size": neuron_size, "marocco": marocco, "hicann": hicann, "runtime" : runtime}
-=======
-        return {}
->>>>>>> b1d2bae3
+
+        return {"marocco": marocco, "hicann": hicann, "runtime" : runtime}
 
     def _setup_simulator(self, setup, sim, simulator, version):
         """
